--- conflicted
+++ resolved
@@ -1,5 +1,4 @@
 # AirSim Lidar Map Project
-<<<<<<< HEAD
 Drone Mapping with AirSim
 
 ## About the project
@@ -43,21 +42,4 @@
 See [License](LICENSE)
 
 ## Acknowledgements
-* [LasViewer](https://lasviewer.github.io/)
-=======
-
-
-## Objective/Problem
-
-
-## Getting Started
-
-### Prerequisites
-
-### Installations
-
-
-## Resources
-
-* https://lasviewer.github.io/
->>>>>>> 3ab6c427
+* [LasViewer](https://lasviewer.github.io/)